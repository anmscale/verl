--- conflicted
+++ resolved
@@ -121,11 +121,7 @@
     if config.actor_rollout_ref.actor.strategy == 'fsdp':
         assert config.actor_rollout_ref.actor.strategy == config.critic.strategy
         from verl.trainer.ppo.workers.fsdp_workers import ActorRolloutRefWorker, CriticWorker, AuxiliaryWorker
-<<<<<<< HEAD
-        from single_controller.ray import RayWorkerGroup
-=======
         from verl.single_controller.ray import RayWorkerGroup
->>>>>>> 3043a597
         ray_worker_group_cls = RayWorkerGroup
 
     elif config.actor_rollout_ref.actor.strategy == 'megatron':
